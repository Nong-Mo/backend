import json
import uuid
import logging
from fastapi import HTTPException
import datetime

from app.core.exceptions import DataParsingError
from app.models.message_types import MessageType
from app.utils.query_util import QueryProcessor
from app.utils.tts_util import TTSUtil
from app.utils.pdf_util import PDFUtil
from bson.objectid import ObjectId
from fastapi import HTTPException

logger = logging.getLogger(__name__)


class LLMService:
    def __init__(self, mongodb_client):
        self.db = mongodb_client
        self.files_collection = self.db.files
        self.users_collection = self.db.users
        self.chat_collection = self.db.chat_history
        self.storage_collection = self.db.storages
        self.query_processor = QueryProcessor(mongodb_client, self.chat_collection)
        self.tts_util = TTSUtil()
        self.pdf_util = PDFUtil(mongodb_client)
        self.new_story = {}

    async def process_query(self, user_id: str, query: str, save_to_history: bool = True):
        """사용자 질의를 처리합니다."""
        try:
            response = await self.query_processor.process_query(
                user_id=user_id,
                query=query,
                new_chat=False,
                save_to_history=save_to_history
            )
            return response
        except Exception as e:
            logger.error(f"Query processing error: {str(e)}")
            raise HTTPException(
                status_code=500,
                detail=f"Query processing failed: {str(e)}"
            )

    async def start_new_chat(self, user_id: str):
        """새로운 채팅 세션을 시작합니다."""
        try:
            delete_result = await self.chat_collection.delete_many({"user_id": user_id})
            return {
                "status": "success",
                "message": "New chat session started",
                "deleted_messages": delete_result.deleted_count
            }
        except Exception as e:
            logger.error(f"Error starting new chat: {str(e)}")
            raise HTTPException(
                status_code=500,
                detail=f"Failed to start new chat: {str(e)}"
            )

    async def save_story(self, user_email: str, storage_name: str, title: str, message_id: str):
        try:
            if not ObjectId.is_valid(message_id):
                raise HTTPException(status_code=400, detail="유효하지 않은 메시지 ID입니다.")

            last_message = await self.chat_collection.find_one(
                {"_id": ObjectId(message_id), "user_id": user_email}
            )

            if not last_message:
                raise HTTPException(status_code=404, detail="메시지를 찾을 수 없습니다.")

            story_content = last_message.get("content")  # last_message에서 content를 가져옴

            if storage_name == "소설":
<<<<<<< HEAD
                file_id = await self._save_book_story(
                    user_email,
                    storage_name,  # storage_name 전달
                    title,
                    story_content,
                    last_message
                )
            elif storage_name == "영감":
                file_id = await self._save_book_story(
                    user_email,
                    storage_name,  # storage_name 전달
                    title,
                    story_content,
                    last_message
                )
=======
                file_id = await self._save_book_story(user_email, title, story_content, last_message, storage_name) # last_message 전달
            if storage_name == "영감":
                file_id = await self._save_book_story(user_email, title, story_content, last_message, storage_name) # last_message 전달
>>>>>>> 69b9a43b
            elif storage_name == "영수증":
                file_id = await self._save_receipt_analysis(user_email, title)
            else:
                file_id = await self._save_default_story(user_email, storage_name, title)

            return file_id

        except HTTPException as http_ex:
            raise http_ex
        except Exception as e:
            logger.error(f"Error saving story: {str(e)}")
            raise HTTPException(status_code=500, detail=f"스토리 저장 중 오류가 발생했습니다: {str(e)}")

    async def _save_book_story(
        self,
        user_email: str,
        storage_name: str,
        title: str,
        story_content: str,
        last_message: dict,
        storage_name: str
        ):
        """책 보관함용 저장 로직: MP3와 PDF 생성"""
        try:
            user = await self.users_collection.find_one({"email": user_email})
            if not user:
                raise HTTPException(status_code=404, detail="User not found")

            storage = await self.storage_collection.find_one({
                "user_id": user["_id"],
                "name": storage_name
            })
            
            if not storage:
                raise HTTPException(status_code=404, detail=f"Storage '{storage_name}' not found")

            # 최근 대화 내용 찾기
            last_message = await self.chat_collection.find_one(
                {
                    "user_id": user_email,
                    "role": "model",
                    "$or": [
                        {"message_type": MessageType.BOOK_STORY.value},
                        {"message_type": MessageType.GENERAL.value}
                    ]
                },
                sort=[("timestamp", -1)]
            )

            if not last_message:
                logger.error(f"No message found for user: {user_email}")
                raise HTTPException(
                    status_code=404,
                    detail="대화 내용을 찾을 수 없습니다. 새로운 대화를 시작해주세요."
                )
            
            story_content = last_message.get("content")

            if not story_content or not isinstance(story_content, str):
                logger.error(f"Invalid content type in message: {type(story_content)}")
                raise HTTPException(
                    status_code=400,
                    detail="대화 내용이 유효하지 않습니다. 다시 시도해주세요."
                )

            # UUID 생성
            file_id = str(uuid.uuid4())
            now = datetime.datetime.now(datetime.UTC)

            try:
                # Storage count 증가
                await self.storage_collection.update_one(
                    {"_id": storage["_id"]},
                    {
                        "$inc": {"file_count": 1},
                        "$set": {"updated_at": now}
                    }
                )

                # TTS로 MP3 생성
                audio_s3_key = await self.tts_util.convert_text_to_speech(
                    story_content,
                    f"story_{file_id}",
                    title
                )

                # PDF 생성
                pdf_result = await self.pdf_util.create_text_pdf(
                    user_id=user["_id"],
                    storage_id=storage["_id"],
                    content=story_content,
                    title=title
                )

                # MP3 파일 메타데이터 저장
                mp3_doc = {
                    "storage_id": storage["_id"],
                    "user_id": user["_id"],
                    "title": title,
                    "filename": f"{title}.mp3",
                    "s3_key": audio_s3_key,
                    "contents": story_content,
                    "file_size": len(story_content.encode('utf-8')),
                    "mime_type": "audio/mp3",
                    "created_at": now,
                    "updated_at": now,
                    "is_primary": True
                }

                mp3_result = await self.files_collection.insert_one(mp3_doc)

                # PDF 파일 메타데이터 저장
                pdf_doc = {
                    "storage_id": storage["_id"],
                    "user_id": user["_id"],
                    "title": title,
                    "filename": f"{title}.pdf",
                    "s3_key": pdf_result["s3_key"],
                    "contents": story_content,
                    "file_size": pdf_result["file_size"],
                    "mime_type": "application/pdf",
                    "created_at": now,
                    "updated_at": now,
                    "is_primary": False,
                    "primary_file_id": mp3_result.inserted_id
                }

                await self.files_collection.insert_one(pdf_doc)
                return str(mp3_result.inserted_id)

            except Exception as e:
                # 에러 발생 시 storage count 롤백
                await self.storage_collection.update_one(
                    {"_id": storage["_id"]},
                    {
                        "$inc": {"file_count": -1},
                        "$set": {"updated_at": now}
                    }
                )
                raise e

        except Exception as e:
            logger.error(f"Error saving book story: {str(e)}")
            raise HTTPException(
                status_code=500,
                detail=f"Failed to save book story: {str(e)}"
            )

    def _parse_receipt_data(self, content: str) -> dict:
        """
        영수증 분석 결과에서 구조화된 데이터를 추출합니다.

        Args:
            content: LLM 응답 내용

        Returns:
            dict: 구조화된 영수증 데이터
        """
        try:
            # JSON 형식으로 저장된 OCR 결과 확인
            try:
                data = json.loads(content)
                if isinstance(data, list) and len(data) > 0:
                    # OCR 결과가 리스트 형태로 저장된 경우
                    receipt_data = {
                        "amounts": {},
                        "metadata": {}
                    }

                    # 각 영수증의 데이터 병합
                    for receipt in data:
                        if "totalPrice" in receipt:
                            receipt_data["amounts"]["총액"] = receipt["totalPrice"]
                        if "storeInfo" in receipt:
                            receipt_data["metadata"]["상점정보"] = receipt["storeInfo"]
                        if "date" in receipt:
                            receipt_data["metadata"]["날짜"] = receipt["date"]

                    return receipt_data
            except json.JSONDecodeError:
                pass

            # 텍스트 형식으로 저장된 결과 파싱
            import re
            receipt_data = {
                "amounts": {},
                "metadata": {}
            }

            # 금액 패턴 매칭
            amount_pattern = r'([가-힣\s]+)[\s:]*([\d,]+)원'
            matches = re.findall(amount_pattern, content)

            for label, amount in matches:
                label = label.strip()
                amount = int(amount.replace(',', ''))
                receipt_data["amounts"][label] = amount

            return receipt_data

        except Exception as e:
            logger.error(f"영수증 데이터 파싱 실패: {str(e)}")
            raise DataParsingError(f"영수증 데이터 파싱에 실패했습니다: {str(e)}")

    async def _save_receipt_analysis(self, user_email: str, title: str):
        """영수증 분석 결과를 저장하고 PDF를 생성합니다."""
        try:
            user = await self.users_collection.find_one({"email": user_email})
            if not user:
                raise HTTPException(status_code=404, detail="User not found")

            storage = await self.storage_collection.find_one({
                "user_id": user["_id"],
                "name": "영수증"
            })

            if not storage:
                raise HTTPException(status_code=404, detail="Storage '영수증' not found")

            # 영수증 OCR 원본과 분석 결과 찾기
            receipt_raw = await self.chat_collection.find_one(
                {
                    "user_id": user_email,
                    "message_type": MessageType.RECEIPT_RAW.value,
                    "type": "ocr_result"
                },
                sort=[("timestamp", -1)]
            )

            receipt_summary = await self.chat_collection.find_one(
                {
                    "user_id": user_email,
                    "role": "model",
                    "message_type": MessageType.RECEIPT_SUMMARY.value
                },
                sort=[("timestamp", -1)]
            )

            if not receipt_raw:
                raise HTTPException(status_code=404, detail="OCR 데이터를 찾을 수 없습니다")

            if not receipt_summary:
                raise HTTPException(status_code=404, detail="분석 결과를 찾을 수 없습니다")

            # 현재 시간 설정
            now = datetime.datetime.now(datetime.UTC)

            try:
                # 1. Storage count 증가 (PDF 1개 파일)
                await self.storage_collection.update_one(
                    {"_id": storage["_id"]},
                    {
                        "$inc": {"file_count": 1},
                        "$set": {"updated_at": now}
                    }
                )

                # 2. OCR 결과와 분석 결과 파싱
                structured_data = self._parse_receipt_data(receipt_summary.get("content", ""))
                if receipt_raw.get("content"):
                    structured_data["ocr_result"] = receipt_raw.get("content")

                # 3. PDF 생성
                pdf_result = await self.pdf_util.create_analysis_pdf(
                    user_id=user["_id"],
                    storage_id=storage["_id"],
                    content=receipt_summary.get("content", ""),
                    structured_data=structured_data,
                    title=title
                )

                # 4. 파일 정보 저장
                file_doc = {
                    "storage_id": storage["_id"],
                    "user_id": user["_id"],
                    "title": title,
                    "filename": f"{title}.pdf",
                    "s3_key": pdf_result["s3_key"],
                    "contents": {
                        "text": receipt_summary.get("content", ""),
                        "structured_data": structured_data
                    },
                    "file_size": pdf_result["file_size"],
                    "mime_type": "application/pdf",
                    "created_at": now,
                    "updated_at": now,
                    "is_primary": True
                }

                result = await self.files_collection.insert_one(file_doc)
                return str(result.inserted_id)

            except Exception as e:
                # 에러 발생 시 storage count 롤백
                await self.storage_collection.update_one(
                    {"_id": storage["_id"]},
                    {
                        "$inc": {"file_count": -1},
                        "$set": {"updated_at": now}
                    }
                )
                raise e

        except Exception as e:
            logger.error(f"영수증 분석 저장 실패: {str(e)}")
            raise HTTPException(
                status_code=500,
                detail=f"Failed to save receipt analysis: {str(e)}"
            )

    async def _save_default_story(self, user_email: str, storage_name: str, title: str):
        """기본 저장 로직 - 텍스트 파일로 저장"""
        try:
            user = await self.users_collection.find_one({"email": user_email})
            if not user:
                raise HTTPException(status_code=404, detail="User not found")

            # 스토리지 찾기
            storage = await self.storage_collection.find_one({
                "user_id": user["_id"],
                "name": storage_name
            })

            if not storage:
                raise HTTPException(status_code=404, detail=f"Storage '{storage_name}' not found")

            # 마지막 LLM 응답 찾기
            last_llm_message = await self.chat_collection.find_one(
                {"user_id": user_email, "role": "model"},
                sort=[("timestamp", -1)]
            )

            if not last_llm_message:
                raise HTTPException(status_code=404, detail="No content found")

            content = last_llm_message.get("content", "")
            if not content:
                raise HTTPException(status_code=400, detail="Invalid content")

            # 현재 시간 설정
            now = datetime.datetime.now(datetime.UTC)

            try:
                # 1. Storage count 증가 (텍스트 파일 1개)
                await self.storage_collection.update_one(
                    {"_id": storage["_id"]},
                    {
                        "$inc": {"file_count": 1},
                        "$set": {"updated_at": now}
                    }
                )

                file_id = str(uuid.uuid4())
                filename = f"{title}.txt"
                s3_key = f"documents/{user_email}/{file_id}/{filename}"

                # 2. 파일 메타데이터 저장
                file_doc = {
                    "storage_id": storage["_id"],
                    "user_id": user["_id"],
                    "title": title,
                    "filename": filename,
                    "s3_key": s3_key,
                    "contents": content,
                    "file_size": len(content.encode('utf-8')),
                    "mime_type": "text/plain",
                    "created_at": now,
                    "updated_at": now,
                    "is_primary": True
                }

                result = await self.files_collection.insert_one(file_doc)
                return str(result.inserted_id)

            except Exception as e:
                # 에러 발생 시 storage count 롤백
                await self.storage_collection.update_one(
                    {"_id": storage["_id"]},
                    {
                        "$inc": {"file_count": -1},
                        "$set": {"updated_at": now}
                    }
                )
                raise e

        except Exception as e:
            logger.error(f"Error saving content: {str(e)}")
            raise HTTPException(
                status_code=500,
                detail=f"Failed to save content: {str(e)}"
            )<|MERGE_RESOLUTION|>--- conflicted
+++ resolved
@@ -60,7 +60,7 @@
                 detail=f"Failed to start new chat: {str(e)}"
             )
 
-    async def save_story(self, user_email: str, storage_name: str, title: str, message_id: str):
+        async def save_story(self, user_email: str, storage_name: str, title: str, message_id: str):
         try:
             if not ObjectId.is_valid(message_id):
                 raise HTTPException(status_code=400, detail="유효하지 않은 메시지 ID입니다.")
@@ -75,7 +75,6 @@
             story_content = last_message.get("content")  # last_message에서 content를 가져옴
 
             if storage_name == "소설":
-<<<<<<< HEAD
                 file_id = await self._save_book_story(
                     user_email,
                     storage_name,  # storage_name 전달
@@ -91,11 +90,6 @@
                     story_content,
                     last_message
                 )
-=======
-                file_id = await self._save_book_story(user_email, title, story_content, last_message, storage_name) # last_message 전달
-            if storage_name == "영감":
-                file_id = await self._save_book_story(user_email, title, story_content, last_message, storage_name) # last_message 전달
->>>>>>> 69b9a43b
             elif storage_name == "영수증":
                 file_id = await self._save_receipt_analysis(user_email, title)
             else:
